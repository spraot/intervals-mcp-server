--- conflicted
+++ resolved
@@ -343,7 +343,6 @@
     main_section.append("Analyzed: {analyzed}")
 
     # Format individual intervals
-<<<<<<< HEAD
     if intervals := intervals_data.get("icu_intervals"):
         with Section(parent=main_section, heading="Individual Intervals:") as intervals_section:
             for i, interval in enumerate(intervals, 1):
@@ -405,74 +404,6 @@
                     group_section.append("Cadence: Avg {average_cadence}, Max {max_cadence} rpm")
 
     return "\n".join(lines)
-=======
-    if "icu_intervals" in intervals_data and intervals_data["icu_intervals"]:
-        result += "Individual Intervals:\n\n"
-
-        for i, interval in enumerate(intervals_data["icu_intervals"], 1):
-            result += f"""[{i}] {interval.get("label", f"Interval {i}")} ({interval.get("type", "Unknown")})
-Duration: {interval.get("elapsed_time", 0)} seconds (moving: {interval.get("moving_time", 0)} seconds)
-Distance: {interval.get("distance", 0)} meters
-Start-End Indices: {interval.get("start_index", 0)}-{interval.get("end_index", 0)}
-
-Power Metrics:
-  Average Power: {interval.get("average_watts", 0)} watts ({interval.get("average_watts_kg", 0)} W/kg)
-  Max Power: {interval.get("max_watts", 0)} watts ({interval.get("max_watts_kg", 0)} W/kg)
-  Weighted Avg Power: {interval.get("weighted_average_watts", 0)} watts
-  Intensity: {interval.get("intensity", 0)}
-  Training Load: {interval.get("training_load", 0)}
-  Joules: {interval.get("joules", 0)}
-  Joules > FTP: {interval.get("joules_above_ftp", 0)}
-  Power Zone: {interval.get("zone", "N/A")} ({interval.get("zone_min_watts", 0)}-{interval.get("zone_max_watts", 0)} watts)
-  W' Balance: Start {interval.get("wbal_start", 0)}, End {interval.get("wbal_end", 0)}
-  L/R Balance: {interval.get("avg_lr_balance", 0)}
-  Variability: {interval.get("w5s_variability", 0)}
-  Torque: Avg {interval.get("average_torque", 0)}, Min {interval.get("min_torque", 0)}, Max {interval.get("max_torque", 0)}
-
-Heart Rate & Metabolic:
-  Heart Rate: Avg {interval.get("average_heartrate", 0)}, Min {interval.get("min_heartrate", 0)}, Max {interval.get("max_heartrate", 0)} bpm
-  Decoupling: {interval.get("decoupling", 0)}
-  DFA α1: {interval.get("average_dfa_a1", 0)}
-  Respiration: {interval.get("average_respiration", 0)} breaths/min
-  EPOC: {interval.get("average_epoc", 0)}
-  SmO2: {interval.get("average_smo2", 0)}% / {interval.get("average_smo2_2", 0)}%
-  THb: {interval.get("average_thb", 0)} / {interval.get("average_thb_2", 0)}
-
-Speed & Cadence:
-  Speed: Avg {interval.get("average_speed", 0)}, Min {interval.get("min_speed", 0)}, Max {interval.get("max_speed", 0)} m/s
-  GAP: {interval.get("gap", 0)} m/s
-  Cadence: Avg {interval.get("average_cadence", 0)}, Min {interval.get("min_cadence", 0)}, Max {interval.get("max_cadence", 0)} rpm
-  Stride: {interval.get("average_stride", 0)}
-
-Elevation & Environment:
-  Elevation Gain: {interval.get("total_elevation_gain", 0)} meters
-  Altitude: Min {interval.get("min_altitude", 0)}, Max {interval.get("max_altitude", 0)} meters
-  Gradient: {interval.get("average_gradient", 0)}%
-  Temperature: {interval.get("average_temp", 0)}°C (Weather: {interval.get("average_weather_temp", 0)}°C, Feels like: {interval.get("average_feels_like", 0)}°C)
-  Wind: Speed {interval.get("average_wind_speed", 0)} km/h, Gust {interval.get("average_wind_gust", 0)} km/h, Direction {interval.get("prevailing_wind_deg", 0)}°
-  Headwind: {interval.get("headwind_percent", 0)}%, Tailwind: {interval.get("tailwind_percent", 0)}%
-
-"""
-
-    # Format interval groups
-    if "icu_groups" in intervals_data and intervals_data["icu_groups"]:
-        result += "Interval Groups:\n\n"
-
-        for i, group in enumerate(intervals_data["icu_groups"], 1):
-            result += f"""Group: {group.get("id", f"Group {i}")} (Contains {group.get("count", 0)} intervals)
-Duration: {group.get("elapsed_time", 0)} seconds (moving: {group.get("moving_time", 0)} seconds)
-Distance: {group.get("distance", 0)} meters
-Start-End Indices: {group.get("start_index", 0)}-N/A
-
-Power: Avg {group.get("average_watts", 0)} watts ({group.get("average_watts_kg", 0)} W/kg), Max {group.get("max_watts", 0)} watts
-W. Avg Power: {group.get("weighted_average_watts", 0)} watts, Intensity: {group.get("intensity", 0)}
-Heart Rate: Avg {group.get("average_heartrate", 0)}, Max {group.get("max_heartrate", 0)} bpm
-Speed: Avg {group.get("average_speed", 0)}, Max {group.get("max_speed", 0)} m/s
-Cadence: Avg {group.get("average_cadence", 0)}, Max {group.get("max_cadence", 0)} rpm
-
-"""
-
-    return result
 
 
 def format_athlete_data(athlete: dict[str, Any]) -> str:
@@ -639,5 +570,4 @@
     if athlete.get("website"):
         result += f"- **Website**: {athlete['website']}\n"
 
-    return result.rstrip()
->>>>>>> 2fd650e7
+    return result.rstrip()